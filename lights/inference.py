--- conflicted
+++ resolved
@@ -853,19 +853,6 @@
             S = E_func.construct_MC_samples(N)
             f = self.f_data_given_latent(X, ext_feat, T, T_u, delta, S, self.MC_sep)
 
-<<<<<<< HEAD
-=======
-            if self.compute_obj:
-                prev_obj = obj
-                f_mean = f.mean(axis=-1)
-                if self.MC_sep:
-                    f_mean *= self.mlmm_density(ext_feat)
-                obj = self._func_obj(pi_xi, f_mean)
-                rel_obj = abs(obj - prev_obj) / abs(prev_obj)
-                if n_iter % print_every == 0:
-                    self.history.update(n_iter=n_iter, obj=obj, rel_obj=rel_obj)
-
->>>>>>> b559a5ce
             rel_theta = self._rel_theta(self.theta, prev_theta, 1e-2)
             rel_theta_list.pop(0)
             rel_theta_list.append(rel_theta)
@@ -873,11 +860,9 @@
             if n_iter % print_every == 0:
                 if self.compute_obj:
                     prev_obj = obj
+                    f_mean = f.mean(axis=-1)
                     if self.MC_sep:
-                        f_mlmm = self.mlmm_density(ext_feat)
-                        f_mean = f_mlmm * f.mean(axis=-1)
-                    else:
-                        f_mean = f.mean(axis=-1)
+                        f_mean *= self.mlmm_density(ext_feat)
                     obj = self._func_obj(pi_xi, f_mean)
                     rel_obj = abs(obj - prev_obj) / abs(prev_obj)
                     self.history.update(n_iter=n_iter, theta=self.theta,
