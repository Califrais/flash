from datetime import datetime
from time import time
from scipy.linalg.special_matrices import toeplitz
from tick.hawkes import SimuHawkesExpKernels
from scipy.stats import uniform, beta
from scipy.sparse import random
from lights.base.base import normalize, logistic_grad
import numpy as np
import pandas as pd


def features_normal_cov_toeplitz(n_samples: int = 200, n_features: int = 10,
								 rho: float = 0.5, cst: float = .1):
	"""Features obtained as samples of a centered Gaussian vector
	with a toeplitz covariance matrix

	Parameters
	----------
	n_samples : `int`, default=200
		Number of samples

	n_features : `int`, default=10
		Number of features

	rho : `float`, default=0.5
		Correlation coefficient of the toeplitz correlation matrix

	cst : `float`, default=.1
		Multiplicative constant

	Returns
	-------
	features : `np.ndarray`, shape=(n_samples, n_features)
		The simulated features matrix

	cov : `np.ndarray`, shape=(n_features, n_features)
		The simulated variance-covariance matrix
	"""
	cov = toeplitz(rho ** np.arange(0, n_features))
	# The cst is to reduce the variance of covariance matrix
	np.fill_diagonal(cov, (cst ** 2) * np.diagonal(cov))
	features = np.random.multivariate_normal(
		np.zeros(n_features), cov, size=n_samples)
	return features, cov


def simulation_method(simulate_method):
	"""A decorator for simulation methods.
	It simply calls _start_simulation and _end_simulation methods
	"""
	def decorated_simulate_method(self):
		self._start_simulation()
		result = simulate_method(self)
		self._end_simulation()
		self.data = result
		return result

	return decorated_simulate_method


class Simulation:
	"""This is an abstract simulation class that inherits from BaseClass
	It does nothing besides printing stuff and verbosing
	"""

	def __init__(self, seed=0, verbose=True):
		# Set default parameters
		self.seed = seed
		self.verbose = verbose
		self._set_seed()
		# No data simulated yet
		self.time_indep_features = None
		self.long_features = None
		self.times = None
		self.censoring = None

	def _set_seed(self):
		np.random.seed(self.seed)
		return self

	@staticmethod
	def _get_now():
		return str(datetime.now()).replace(" ", "_").replace(":", "-")

	def _start_simulation(self):
		self.time_start = Simulation._get_now()
		self._numeric_time_start = time()
		if self.verbose:
			msg = "Launching simulation using {class_}..." \
				.format(class_=self.__class__.__name__)
			print("-" * len(msg))
			print(msg)

	def _end_simulation(self):
		self.time_end = self._get_now()
		t = time()
		self.time_elapsed = t - self._numeric_time_start
		if self.verbose:
			msg = "Done simulating using {class_} in {time:.2e} seconds." \
				.format(class_=self.__class__.__name__,
						time=self.time_elapsed)
			print(msg)


class SimuJointLongitudinalSurvival(Simulation):
	"""Class for the simulation of Joint High-dimensional Longitudinal and
	Survival Data

	Parameters
	----------
	verbose : `bool`, default=True
		Verbose mode to detail or not ongoing tasks

	seed : `int`, default=None
		The seed of the random number generator, for reproducible simulation. If
		`None` it is not seeded

	n_samples : `int`, default=1000
		Number of samples

	n_time_indep_features : `int`, default=10
		Number of time-independent features

	sparsity : `float`, default=.7
		Proportion of both time-independent and association features active
		coefficients vector. Must be in [0, 1].

	coeff_val_time_indep : `float`, default=1.
		Value of the active coefficients in the time-independent coefficient
		vectors

	coeff_val_asso : `float`, default=.05
		Value of the coefficients parameter used in the association coefficient
		vectors

	cov_corr_time_indep : `float`, default=.5
		Correlation to use in the Toeplitz covariance matrix for the
		time-independent features

	high_risk_rate : `float`, default=.4
		Proportion of desired high risk samples rate

	gap : `float`, default=.5
		Gap value to create high/low risk groups in the time-independent
		features

	n_long_features : `int`, default=5
		Number of longitudinal features

	cov_corr_long : `float`, default=.001
		Correlation to use in the Toeplitz covariance matrix for the random
		effects simulation

<<<<<<< HEAD
	fixed_effect_mean_low_risk : `tuple`, default=(-.8, .2)
		Mean vector of the gaussian used to generate the fixed effect parameters
		for the low risk group

	fixed_effect_mean_high_risk : `tuple`, default=(1.5, .8)
		Mean vector of the gaussian used to generate the fixed effect parameters
		for the high risk group

	corr_fixed_effect : `float`, default=.01
		Correlation value to use in the diagonal covariance matrix for the
		fixed effect simulated feature

	std_error : `float`, default=.5
		Standard deviation for the error term of the longitudinal processes

	decay : `float`, default=3.0
		Decay of exponential kernels for the multivariate Hawkes processes to
		generate measurement times

	baseline_hawkes_uniform_bounds : `list`, default=(.1, 1.)
		Bounds of the uniform distribution used to generate baselines of
		measurement times intensities

	adjacency_hawkes_uniform_bounds : `list`, default=(.1, .2)
		Bounds of the uniform distribution used to generate sparse adjacency
		matrix for measurement times intensities

	scale : `float`, default=.001
		Scaling parameter of the Gompertz distribution of the baseline

	shape : `float`, default=.1
		Shape parameter of the Gompertz distribution of the baseline

	censoring_factor : `float`, default=2.0
		Level of censoring. Increasing censoring_factor leads to less censored
		times and conversely.

	Attributes
	----------
	time_indep_features : `np.array`, shape=(n_samples, n_time_indep_features)
		Simulated time-independent features

	long_features :
		Simulated longitudinal features

	times : `np.ndarray`, shape=(n_samples,)
		Simulated times of the event of interest

	censoring : `np.ndarray`, shape=(n_samples,)
		Simulated censoring indicator, where ``censoring[i] == 1``
		indicates that the time of the i-th individual is a failure
		time, and where ``censoring[i] == 0`` means that the time of
		the i-th individual is a censoring time

	latent_class : `np.ndarray`, shape=(n_samples,)
		Simulated latent classes

	time_indep_coeffs : `np.ndarray`, shape=(n_time_indep_features,)
		Simulated time-independent coefficient vector

	long_cov : `np.ndarray`, shape=(2*n_long_features, 2*n_long_features)
		Variance-covariance matrix that accounts for dependence between the
		different longitudinal outcome. Here r = 2*n_long_features since
		one choose affine random effects, so all r_l=2

	fixed_effect_coeffs : `list`, [beta_0, beta_1]
		Simulated fixed effect coefficient vectors per group

	asso_coeffs : `list`, [gamma_0, gamma_1]
		Simulated association parameters per group

	iotas : `dict`, {1: [iota_01, iota_11], 2: [iota_02, iota_12]}
		Simulated linear time-varying features per group in the Cox model used
		to simulate event times

	event_times : `np.ndarray`, shape=(n_samples,)
			The simulated times of the event of interest

	gird_time : `bool`, defaut=True
		If `True` we simulate data with the same time measurement for all
		longitudinal features. Otherwise, we use multivariate Hawkes process to
		 simulate the time measurement for each longitudinal features.

	hawkes : `list` of `tick.hawkes.simulation.simu_hawkes_exp_kernels`
		Store the multivariate Hawkes processes with exponential kernels
		used to simulate measurement times for intensities plotting purpose

	Notes
	-----
	There is no intercept in this model
	"""

	def __init__(self, verbose: bool = True, seed: int = None,
				 n_samples: int = 1000, n_time_indep_features: int = 10,
				 sparsity: float = .7, coeff_val_time_indep: float = 1.,
				 coeff_val_asso_low_risk: float = .1,
				 coeff_val_asso_high_risk: float = .1,
				 cov_corr_time_indep: float = .5,
				 high_risk_rate: float = .4, gap: float = .5,
				 n_long_features: int = 10, cov_corr_long: float = .01,
				 fixed_effect_mean_low_risk: tuple = (-.8, .2),
				 fixed_effect_mean_high_risk: tuple = (1.5, .8),
				 corr_fixed_effect: float = .01,
				 std_error: float = .5, decay: float = 3.,
				 baseline_hawkes_uniform_bounds: list = (.1, 1.),
				 adjacency_hawkes_uniform_bounds: list = (.1, .2),
				 shape: float = .1, scale: float = .001,
				 censoring_factor: float = 10, grid_time: bool = True):
		Simulation.__init__(self, seed=seed, verbose=verbose)

		self.n_samples = n_samples
		self.n_time_indep_features = n_time_indep_features
		self.sparsity = sparsity
		self.coeff_val_time_indep = coeff_val_time_indep
		self.coeff_val_asso_low_risk = coeff_val_asso_low_risk
		self.coeff_val_asso_high_risk = coeff_val_asso_high_risk
		self.cov_corr_time_indep = cov_corr_time_indep
		self.high_risk_rate = high_risk_rate
		self.gap = gap
		self.n_long_features = n_long_features
		self.cov_corr_long = cov_corr_long
		self.fixed_effect_mean_low_risk = fixed_effect_mean_low_risk
		self.fixed_effect_mean_high_risk = fixed_effect_mean_high_risk
		self.corr_fixed_effect = corr_fixed_effect
		self.std_error = std_error
		self.decay = decay
		self.baseline_hawkes_uniform_bounds = baseline_hawkes_uniform_bounds
		self.adjacency_hawkes_uniform_bounds = adjacency_hawkes_uniform_bounds
		self.shape = shape
		self.scale = scale
		self.censoring_factor = censoring_factor
		self.grid_time = grid_time

		# Attributes that will be instantiated afterwards
		self.latent_class = None
		self.time_indep_coeffs = None
		self.long_cov = None
		self.event_times = None
		self.fixed_effect_coeffs = None
		self.asso_coeffs = None
		self.iotas = None
		self.G = None
		self.hawkes = []

	@property
	def sparsity(self):
		return self._sparsity

	@sparsity.setter
	def sparsity(self, val):
		if not 0 <= val <= 1:
			raise ValueError("``sparsity`` must be in (0, 1)")
		self._sparsity = val

	@property
	def high_risk_rate(self):
		return self._high_risk_rate

	@high_risk_rate.setter
	def high_risk_rate(self, val):
		if not 0 <= val <= 1:
			raise ValueError("``high_risk_rate`` must be in (0, 1)")
		self._high_risk_rate = val

	@property
	def scale(self):
		return self._scale

	@scale.setter
	def scale(self, val):
		if val <= 0:
			raise ValueError("``scale`` must be strictly positive")
		self._scale = val

	@simulation_method
	def simulate(self):
		"""Launch simulation of the data

		Returns
		-------
		X : `numpy.ndarray`, shape=(n_samples, n_time_indep_features)
			The simulated time-independent features matrix

		Y : `pandas.DataFrame`, shape=(n_samples, n_long_features)
			The simulated longitudinal data. Each element of the dataframe is
			a pandas.Series

		T : `np.ndarray`, shape=(n_samples,)
			The simulated censored times of the event of interest

		delta : `np.ndarray`, shape=(n_samples,)
			The simulated censoring indicator

		S_k : `list`
			Set of nonactive group for 2 classes

		t_max : `np.ndarray`, shape=(n_samples,)
			The time up to which subject has longitudinal data.

		Y_rep : `pandas.DataFrame`, shape=(n_samples, 4)
			The longitudinal data in the format to be extracted later in the use
			of representation feature.

		"""
		seed = self.seed
		n_samples = self.n_samples
		n_time_indep_features = self.n_time_indep_features
		sparsity = self.sparsity
		coeff_val_time_indep = self.coeff_val_time_indep
		coeff_val_asso_low_risk = self.coeff_val_asso_low_risk
		coeff_val_asso_high_risk = self.coeff_val_asso_high_risk
		cov_corr_time_indep = self.cov_corr_time_indep
		high_risk_rate = self.high_risk_rate
		gap = self.gap
		n_long_features = self.n_long_features
		cov_corr_long = self.cov_corr_long
		fixed_effect_mean_low_risk = self.fixed_effect_mean_low_risk
		fixed_effect_mean_high_risk = self.fixed_effect_mean_high_risk
		corr_fixed_effect = self.corr_fixed_effect
		std_error = self.std_error
		decay = self.decay
		baseline_hawkes_uniform_bounds = self.baseline_hawkes_uniform_bounds
		adjacency_hawkes_uniform_bounds = self.adjacency_hawkes_uniform_bounds
		shape = self.shape
		scale = self.scale
		censoring_factor = self.censoring_factor

		# Simulation of time-independent coefficient vector
		nb_active_time_indep_features = int(n_time_indep_features * sparsity)
		xi = np.zeros(n_time_indep_features)
		xi[0:nb_active_time_indep_features] = coeff_val_time_indep
		self.time_indep_coeffs = xi

		# Simulation of time-independent features
		X = features_normal_cov_toeplitz(n_samples, n_time_indep_features,
										 cov_corr_time_indep, cst=1.)[0]
		# Add class relative information on the design matrix
		H = np.random.choice(range(n_samples), replace=False,
							 size=int(high_risk_rate * n_samples))
		H_ = np.delete(range(n_samples), H)
		X[H, :nb_active_time_indep_features] += gap
		X[H_, :nb_active_time_indep_features] -= gap

		# Normalize time-independent features
		X = normalize(X)
		self.time_indep_features = X
		X_dot_xi = X.dot(xi)

		# Simulation of latent group
		pi_xi = logistic_grad(X_dot_xi)
		u = np.random.rand(n_samples)
		G = (u < pi_xi).astype(int)
		self.G = G

		# Simulation of the random effects components
		r_l = 2  # Affine random effects
		r = r_l * n_long_features
		b, D = features_normal_cov_toeplitz(n_samples, r, cov_corr_long)
		self.long_cov = D

		# Simulation of the fixed effect parameters
		q_l = 2
		q = q_l * n_long_features  # linear time-varying features, so all q_l=2
		mean_0 = fixed_effect_mean_low_risk * n_long_features
		beta_0 = np.random.multivariate_normal(mean_0, np.diag(
			corr_fixed_effect * np.ones(q)))
		mean_1 = fixed_effect_mean_high_risk * n_long_features
		beta_1 = np.random.multivariate_normal(mean_1, np.diag(
			corr_fixed_effect * np.ones(q)))

		# Simulation of the fixed effect and association parameters
		nb_asso_param = 3
		nb_asso_features = n_long_features * nb_asso_param

		def simu_sparse_params():

			K = 2
			nb_nonactive_group = n_long_features - int(sparsity * n_long_features)

			gamma = []
			S_k = []
			coeff_val_asso = [coeff_val_asso_low_risk, coeff_val_asso_high_risk]
			active_beta_idx = [[], []]
			active_rdn_effect_idx = [[], []]
			for k in range(K):
				# set of nonactive group
				S_k.append(np.random.choice(n_long_features, nb_nonactive_group,
													  replace=False))
				gamma_k = np.zeros(nb_asso_features)
				for l in range(n_long_features):
					if l not in S_k[k]:
						active_beta_idx[k] += [1] * q_l
						active_rdn_effect_idx[k] += [1] * r_l
						start_idx = nb_asso_param * l
						stop_idx = nb_asso_param * (l + 1)
						gamma_k[start_idx : stop_idx] = coeff_val_asso[k]
					else:
						active_beta_idx[k] += [0] * q_l
						active_rdn_effect_idx[k] += [0] * r_l
				gamma.append(gamma_k)
			return gamma, S_k, np.array(active_beta_idx), np.array(active_rdn_effect_idx)
		[gamma_0, gamma_1], S_k, active_beta_idx, active_rdn_effect_idx = \
			simu_sparse_params()
		beta_0 = beta_0 * active_beta_idx[0]
		beta_1 = beta_1 * active_beta_idx[1]
		self.fixed_effect_coeffs = [beta_0.reshape(-1, 1),
									beta_1.reshape(-1, 1)]
		b[G == 0] = b[G == 0] * active_rdn_effect_idx[0]
		b[G == 1] = b[G == 1] * active_rdn_effect_idx[1]
		self.asso_coeffs = [gamma_0, gamma_1]
		self.fixed_effect_coeffs = [beta_0.reshape(-1, 1), beta_1.reshape(-1, 1)]

		# Simulation of true times
		idx_2 = np.arange(0, r_l * n_long_features, r_l)
		idx_3 = np.arange(0, r_l * n_long_features, r_l) + 1
		idx_4 = np.arange(0, nb_asso_features, 3)
		idx_12 = np.concatenate(((idx_4 + 1), (idx_4 + 2)))
		idx_12.sort()

		iota_01 = (beta_0[idx_2] + b[G == 0][:, idx_2]).dot(
			gamma_0[idx_4]) + X[G == 0].dot(.1 * xi)
		iota_01 += b[G == 0].dot(gamma_0[idx_12])
		iota_02 = (beta_0[idx_3] + b[G == 0][:, idx_3]).dot(
			gamma_0[idx_4])
		iota_11 = (beta_1[idx_2] + b[G == 1][:, idx_2]).dot(
			gamma_1[idx_4]) + X[G == 1].dot(.1 * xi)
		iota_11 += b[G == 1].dot(gamma_1[idx_12])
		iota_12 = (beta_1[idx_3] + b[G == 1][:, idx_3]).dot(
			gamma_1[idx_4])
		self.iotas = {1: [iota_01, iota_11], 2: [iota_02, iota_12]}

		T_star = np.zeros(n_samples)
		n_samples_class_1 = np.sum(G)
		n_samples_class_0 = n_samples - n_samples_class_1
		u_0 = np.random.rand(n_samples_class_0)
		u_1 = np.random.rand(n_samples_class_1)

		tmp = iota_02 + shape
		T_star[G == 0] = np.log(1 - tmp * np.log(u_0) /
								(scale * shape * np.exp(iota_01))) / tmp
		tmp = iota_12 + shape
		T_star[G == 1] = np.log(1 - tmp * np.log(u_1) /
								(scale * shape * np.exp(iota_11))) / tmp

		m = T_star.mean()
		# Simulation of the censoring
		C = np.random.exponential(scale=censoring_factor * m, size=n_samples)
		# Observed censored time
		T = np.minimum(T_star, C)
		# Impose ties
		T = np.ceil(T)
		self.times = T
		# Censoring indicator: 1 if it is a time of failure, 0 if censoring
		delta = (T_star <= C).astype(np.ushort)
		self.censoring = delta

		# Simulation of the time up to which one has longitudinal data
		t_max = np.multiply(T, 1 - beta.rvs(2, 5, size=n_samples))
		N_il = np.zeros((n_samples, n_long_features))
		Y_rep = pd.DataFrame(columns=["id", "time", "kind", "value"])
		Y = pd.DataFrame(columns=['long_feature_%s' % (l + 1)
								  for l in range(n_long_features)])
		# TODO : delete N_il after tests
		if self.grid_time:
			# Simulation of the measurement times of the
			# longitudinal processes using univarite Hawkes
			decays = decay
			a_, b_ = adjacency_hawkes_uniform_bounds
			adjacency = uniform(a_, b_).rvs((1, 1))
			a_, b_ = baseline_hawkes_uniform_bounds
			baseline = uniform(a_, b_).rvs(1, random_state=seed)

		else:
			# Simulation of the measurement times of the longitudinal
			# processes using multivariate Hawkes
			decays = decay * np.ones((n_long_features, n_long_features))
			a_, b_ = adjacency_hawkes_uniform_bounds
			rvs_adjacency = uniform(a_, b_).rvs
			adjacency = random(n_long_features, n_long_features,
							   density=0.3,
							   data_rvs=rvs_adjacency,
							   random_state=seed).todense()
			np.fill_diagonal(adjacency, rvs_adjacency(size=n_long_features))
			a_, b_ = baseline_hawkes_uniform_bounds
			baseline = uniform(a_, b_).rvs(size=n_long_features,
										   random_state=seed)

		for i in range(n_samples):
			hawkes = SimuHawkesExpKernels(adjacency=adjacency,
										  decays=decays,
										  baseline=baseline, verbose=False,
										  end_time=t_max[i], seed=seed + i)
			hawkes.simulate()
			self.hawkes += [hawkes]
			if self.grid_time:
				tmp = hawkes.timestamps[0]
				if len(tmp) > 10:
					tmp = np.sort(
						np.random.choice(tmp, size=10,
										 replace=False))
				if t_max[i] not in tmp:
					tmp = np.append(tmp, t_max[i])

				times_i = [tmp] * n_long_features
			else:
				times_i = hawkes.timestamps
				for l in range(n_long_features):
					if len(times_i[l]) > 10:
						times_i[l] = np.sort(
							np.random.choice(times_i[l], size=10,
											 replace=False))
					if t_max[i] not in times_i[l]:
						times_i[l] = np.append(times_i[l], t_max[i])
			y_i = []
			for l in range(n_long_features):
				if G[i] == 0:
					beta_l = beta_0[2 * l:2 * l + 2]
				else:
					beta_l = beta_1[2 * l:2 * l + 2]

				b_l = b[i, 2 * l:2 * l + 2]
				n_il = len(times_i[l])
				N_il[i, l] = n_il
				U_il = np.c_[np.ones(n_il), times_i[l]]
				eps_il = np.random.normal(0, std_error, n_il)
				y_il = U_il.dot(beta_l) + U_il.dot(b_l) + eps_il
				y_i += [pd.Series(y_il, index=times_i[l])]
				tmp = {"id": [i] * n_il,
					   "time": times_i[l],
					   "kind": ["long_feat_" + str(l)] * n_il,
					   "value": y_il}
				Y_rep = Y_rep.append(pd.DataFrame(tmp),
											 ignore_index=True)

			Y.loc[i] = y_i

		self.event_times = T_star
		self.long_features = Y
		self.latent_class = G
		self.N_il = N_il

		return X, Y, T, delta, S_k, Y_rep, t_max
=======
    fixed_effect_mean_low_risk : `tuple`, default=(-.8, .2)
        Mean vector of the gaussian used to generate the fixed effect parameters
        for the low risk group

    fixed_effect_mean_high_risk : `tuple`, default=(1.5, .8)
        Mean vector of the gaussian used to generate the fixed effect parameters
        for the high risk group

    corr_fixed_effect : `float`, default=.01
        Correlation value to use in the diagonal covariance matrix for the
        fixed effect simulated feature

    std_error : `float`, default=.5
        Standard deviation for the error term of the longitudinal processes

    decay : `float`, default=3.0
        Decay of exponential kernels for the multivariate Hawkes processes to
        generate measurement times

    baseline_hawkes_uniform_bounds : `list`, default=(.1, 1.)
        Bounds of the uniform distribution used to generate baselines of
        measurement times intensities

    adjacency_hawkes_uniform_bounds : `list`, default=(.1, .2)
        Bounds of the uniform distribution used to generate sparse adjacency
        matrix for measurement times intensities

    scale : `float`, default=.001
        Scaling parameter of the Gompertz distribution of the baseline

    shape : `float`, default=.1
        Shape parameter of the Gompertz distribution of the baseline

    censoring_factor : `float`, default=2.0
        Level of censoring. Increasing censoring_factor leads to less censored
        times and conversely.

    Attributes
    ----------
    time_indep_features : `np.array`, shape=(n_samples, n_time_indep_features)
        Simulated time-independent features

    long_features :
        Simulated longitudinal features

    times : `np.ndarray`, shape=(n_samples,)
        Simulated times of the event of interest

    censoring : `np.ndarray`, shape=(n_samples,)
        Simulated censoring indicator, where ``censoring[i] == 1``
        indicates that the time of the i-th individual is a failure
        time, and where ``censoring[i] == 0`` means that the time of
        the i-th individual is a censoring time

    latent_class : `np.ndarray`, shape=(n_samples,)
        Simulated latent classes

    time_indep_coeffs : `np.ndarray`, shape=(n_time_indep_features,)
        Simulated time-independent coefficient vector

    long_cov : `np.ndarray`, shape=(2*n_long_features, 2*n_long_features)
        Variance-covariance matrix that accounts for dependence between the
        different longitudinal outcome. Here r = 2*n_long_features since
        one choose affine random effects, so all r_l=2

    fixed_effect_coeffs : `list`, [beta_0, beta_1]
        Simulated fixed effect coefficient vectors per group

    asso_coeffs : `list`, [gamma_0, gamma_1]
        Simulated association parameters per group

    iotas : `dict`, {1: [iota_01, iota_11], 2: [iota_02, iota_12]}
        Simulated linear time-varying features per group in the Cox model used
        to simulate event times

    event_times : `np.ndarray`, shape=(n_samples,)
            The simulated times of the event of interest

    gird_time : `bool`, defaut=True
        If `True` we simulate data with the same time measurement for all
        longitudinal features. Otherwise, we use multivariate Hawkes process to
         simulate the time measurement for each longitudinal features.

    hawkes : `list` of `tick.hawkes.simulation.simu_hawkes_exp_kernels`
        Store the multivariate Hawkes processes with exponential kernels
        used to simulate measurement times for intensities plotting purpose

    Notes
    -----
    There is no intercept in this model
    """

    def __init__(self, verbose: bool = True, seed: int = None,
                 n_samples: int = 1000, n_time_indep_features: int = 10,
                 sparsity: float = .7, coeff_val_time_indep: float = 1.,
                 coeff_val_asso_low_risk: float = .1,
                 coeff_val_asso_high_risk: float = .1,
                 cov_corr_time_indep: float = .5,
                 high_risk_rate: float = .4, gap: float = .5,
                 n_long_features: int = 10, cov_corr_long: float = .01,
                 fixed_effect_mean_low_risk: tuple = (-.8, .2),
                 fixed_effect_mean_high_risk: tuple = (1.5, .8),
                 corr_fixed_effect: float = .01,
                 std_error: float = .5, decay: float = 3.,
                 baseline_hawkes_uniform_bounds: list = (.1, 1.),
                 adjacency_hawkes_uniform_bounds: list = (.1, .2),
                 shape: float = .1, scale: float = .001,
                 censoring_factor: float = 2, grid_time: bool = True):
        Simulation.__init__(self, seed=seed, verbose=verbose)

        self.n_samples = n_samples
        self.n_time_indep_features = n_time_indep_features
        self.sparsity = sparsity
        self.coeff_val_time_indep = coeff_val_time_indep
        self.coeff_val_asso_low_risk = coeff_val_asso_low_risk
        self.coeff_val_asso_high_risk = coeff_val_asso_high_risk
        self.cov_corr_time_indep = cov_corr_time_indep
        self.high_risk_rate = high_risk_rate
        self.gap = gap
        self.n_long_features = n_long_features
        self.cov_corr_long = cov_corr_long
        self.fixed_effect_mean_low_risk = fixed_effect_mean_low_risk
        self.fixed_effect_mean_high_risk = fixed_effect_mean_high_risk
        self.corr_fixed_effect = corr_fixed_effect
        self.std_error = std_error
        self.decay = decay
        self.baseline_hawkes_uniform_bounds = baseline_hawkes_uniform_bounds
        self.adjacency_hawkes_uniform_bounds = adjacency_hawkes_uniform_bounds
        self.shape = shape
        self.scale = scale
        self.censoring_factor = censoring_factor
        self.grid_time = grid_time

        # Attributes that will be instantiated afterwards
        self.latent_class = None
        self.time_indep_coeffs = None
        self.long_cov = None
        self.event_times = None
        self.fixed_effect_coeffs = None
        self.asso_coeffs = None
        self.iotas = None
        self.G = None
        self.hawkes = []

    @property
    def sparsity(self):
        return self._sparsity

    @sparsity.setter
    def sparsity(self, val):
        if not 0 <= val <= 1:
            raise ValueError("``sparsity`` must be in (0, 1)")
        self._sparsity = val

    @property
    def high_risk_rate(self):
        return self._high_risk_rate

    @high_risk_rate.setter
    def high_risk_rate(self, val):
        if not 0 <= val <= 1:
            raise ValueError("``high_risk_rate`` must be in (0, 1)")
        self._high_risk_rate = val

    @property
    def scale(self):
        return self._scale

    @scale.setter
    def scale(self, val):
        if val <= 0:
            raise ValueError("``scale`` must be strictly positive")
        self._scale = val

    @simulation_method
    def simulate(self):
        """Launch simulation of the data

        Returns
        -------
        X : `numpy.ndarray`, shape=(n_samples, n_time_indep_features)
            The simulated time-independent features matrix

        Y : `pandas.DataFrame`, shape=(n_samples, n_long_features)
            The simulated longitudinal data. Each element of the dataframe is
            a pandas.Series

        T : `np.ndarray`, shape=(n_samples,)
            The simulated censored times of the event of interest

        delta : `np.ndarray`, shape=(n_samples,)
            The simulated censoring indicator

        S_k : `list`
            Set of nonactive group for 2 classes

        t_max : `np.ndarray`, shape=(n_samples,)
            The time up to which subject has longitudinal data.

        Y_rep : `pandas.DataFrame`, shape=(n_samples, 4)
            The longitudinal data in the format to be extracted later in the use
            of representation feature.

        """
        seed = self.seed
        n_samples = self.n_samples
        n_time_indep_features = self.n_time_indep_features
        sparsity = self.sparsity
        coeff_val_time_indep = self.coeff_val_time_indep
        coeff_val_asso_low_risk = self.coeff_val_asso_low_risk
        coeff_val_asso_high_risk = self.coeff_val_asso_high_risk
        cov_corr_time_indep = self.cov_corr_time_indep
        high_risk_rate = self.high_risk_rate
        gap = self.gap
        n_long_features = self.n_long_features
        cov_corr_long = self.cov_corr_long
        fixed_effect_mean_low_risk = self.fixed_effect_mean_low_risk
        fixed_effect_mean_high_risk = self.fixed_effect_mean_high_risk
        corr_fixed_effect = self.corr_fixed_effect
        std_error = self.std_error
        decay = self.decay
        baseline_hawkes_uniform_bounds = self.baseline_hawkes_uniform_bounds
        adjacency_hawkes_uniform_bounds = self.adjacency_hawkes_uniform_bounds
        shape = self.shape
        scale = self.scale
        censoring_factor = self.censoring_factor

        # Simulation of time-independent coefficient vector
        nb_active_time_indep_features = int(n_time_indep_features * sparsity)
        xi = np.zeros(n_time_indep_features)
        xi[0:nb_active_time_indep_features] = coeff_val_time_indep
        self.time_indep_coeffs = xi

        # Simulation of time-independent features
        X = features_normal_cov_toeplitz(n_samples, n_time_indep_features,
                                         cov_corr_time_indep, cst=1.)[0]
        # Add class relative information on the design matrix
        H = np.random.choice(range(n_samples), replace=False,
                             size=int(high_risk_rate * n_samples))
        H_ = np.delete(range(n_samples), H)
        X[H, :nb_active_time_indep_features] += gap
        X[H_, :nb_active_time_indep_features] -= gap

        # Normalize time-independent features
        X = normalize(X)
        self.time_indep_features = X
        X_dot_xi = X.dot(xi)

        # Simulation of latent group
        pi_xi = logistic_grad(X_dot_xi)
        u = np.random.rand(n_samples)
        G = (u < pi_xi).astype(int)
        self.G = G

        # Simulation of the random effects components
        r_l = 2  # Affine random effects
        r = r_l * n_long_features
        b, D = features_normal_cov_toeplitz(n_samples, r, cov_corr_long)
        self.long_cov = D

        # Simulation of the fixed effect parameters
        q_l = 2
        q = q_l * n_long_features  # linear time-varying features, so all q_l=2
        mean_0 = fixed_effect_mean_low_risk * n_long_features
        beta_0 = np.random.multivariate_normal(mean_0, np.diag(
            corr_fixed_effect * np.ones(q)))
        mean_1 = fixed_effect_mean_high_risk * n_long_features
        beta_1 = np.random.multivariate_normal(mean_1, np.diag(
            corr_fixed_effect * np.ones(q)))

        # Simulation of the fixed effect and association parameters
        nb_asso_param = 3
        nb_asso_features = n_long_features * nb_asso_param

        def simu_sparse_params():

            K = 2
            nb_nonactive_group = n_long_features - int(sparsity * n_long_features)

            gamma = []
            S_k = []
            coeff_val_asso = [coeff_val_asso_low_risk, coeff_val_asso_high_risk]
            active_beta_idx = [[], []]
            active_rdn_effect_idx = [[], []]
            for k in range(K):
                # set of nonactive group
                S_k.append(np.random.choice(n_long_features, nb_nonactive_group,
                                                      replace=False))
                gamma_k = np.zeros(nb_asso_features)
                for l in range(n_long_features):
                    if l not in S_k[k]:
                        active_beta_idx[k] += [1] * q_l
                        active_rdn_effect_idx[k] += [1] * r_l
                        start_idx = nb_asso_param * l
                        stop_idx = nb_asso_param * (l + 1)
                        gamma_k[start_idx : stop_idx] = coeff_val_asso[k]
                    else:
                        active_beta_idx[k] += [0] * q_l
                        active_rdn_effect_idx[k] += [0] * r_l
                gamma.append(gamma_k)
            return gamma, S_k, np.array(active_beta_idx), np.array(active_rdn_effect_idx)
        [gamma_0, gamma_1], S_k, active_beta_idx, active_rdn_effect_idx = \
            simu_sparse_params()
        beta_0 = beta_0 * active_beta_idx[0]
        beta_1 = beta_1 * active_beta_idx[1]
        self.fixed_effect_coeffs = [beta_0.reshape(-1, 1),
                                    beta_1.reshape(-1, 1)]
        b[G == 0] = b[G == 0] * active_rdn_effect_idx[0]
        b[G == 1] = b[G == 1] * active_rdn_effect_idx[1]
        self.asso_coeffs = [gamma_0, gamma_1]
        self.fixed_effect_coeffs = [beta_0.reshape(-1, 1), beta_1.reshape(-1, 1)]

        # Simulation of true times
        idx_2 = np.arange(0, r_l * n_long_features, r_l)
        idx_3 = np.arange(0, r_l * n_long_features, r_l) + 1
        idx_4 = np.arange(0, nb_asso_features, 3)
        idx_12 = np.concatenate(((idx_4 + 1), (idx_4 + 2)))
        idx_12.sort()

        iota_01 = (beta_0[idx_2] + b[G == 0][:, idx_2]).dot(
            gamma_0[idx_4]) + X[G == 0].dot(.1 * xi)
        iota_01 += b[G == 0].dot(gamma_0[idx_12])
        iota_02 = (beta_0[idx_3] + b[G == 0][:, idx_3]).dot(
            gamma_0[idx_4])
        iota_11 = (beta_1[idx_2] + b[G == 1][:, idx_2]).dot(
            gamma_1[idx_4]) + X[G == 1].dot(.1 * xi)
        iota_11 += b[G == 1].dot(gamma_1[idx_12])
        iota_12 = (beta_1[idx_3] + b[G == 1][:, idx_3]).dot(
            gamma_1[idx_4])
        self.iotas = {1: [iota_01, iota_11], 2: [iota_02, iota_12]}

        T_star = np.zeros(n_samples)
        n_samples_class_1 = np.sum(G)
        n_samples_class_0 = n_samples - n_samples_class_1
        u_0 = np.random.rand(n_samples_class_0)
        u_1 = np.random.rand(n_samples_class_1)

        tmp = iota_02 + shape
        T_star[G == 0] = np.log(1 - tmp * np.log(u_0) /
                                (scale * shape * np.exp(iota_01))) / tmp
        tmp = iota_12 + shape
        T_star[G == 1] = np.log(1 - tmp * np.log(u_1) /
                                (scale * shape * np.exp(iota_11))) / tmp

        m = T_star.mean()
        # Simulation of the censoring
        C = np.random.exponential(scale=censoring_factor * m, size=n_samples)
        # Observed censored time
        T = np.minimum(T_star, C)
        self.times = T
        # Censoring indicator: 1 if it is a time of failure, 0 if censoring
        delta = (T_star <= C).astype(np.ushort)
        self.censoring = delta

        # Simulation of the time up to which one has longitudinal data
        t_max = np.multiply(T, 1 - beta.rvs(2, 5, size=n_samples))
        N_il = np.zeros((n_samples, n_long_features))
        Y_rep = pd.DataFrame(columns=["id", "time", "kind", "value"])
        Y = pd.DataFrame(columns=['long_feature_%s' % (l + 1)
                                  for l in range(n_long_features)])
        # TODO : delete N_il after tests
        if self.grid_time:
            # Simulation of the measurement times of the
            # longitudinal processes using univarite Hawkes
            decays = decay
            a_, b_ = adjacency_hawkes_uniform_bounds
            adjacency = uniform(a_, b_).rvs((1, 1))
            a_, b_ = baseline_hawkes_uniform_bounds
            baseline = uniform(a_, b_).rvs(1, random_state=seed)

        else:
            # Simulation of the measurement times of the longitudinal
            # processes using multivariate Hawkes
            decays = decay * np.ones((n_long_features, n_long_features))
            a_, b_ = adjacency_hawkes_uniform_bounds
            rvs_adjacency = uniform(a_, b_).rvs
            adjacency = random(n_long_features, n_long_features,
                               density=0.3,
                               data_rvs=rvs_adjacency,
                               random_state=seed).todense()
            np.fill_diagonal(adjacency, rvs_adjacency(size=n_long_features))
            a_, b_ = baseline_hawkes_uniform_bounds
            baseline = uniform(a_, b_).rvs(size=n_long_features,
                                           random_state=seed)

        for i in range(n_samples):
            hawkes = SimuHawkesExpKernels(adjacency=adjacency,
                                          decays=decays,
                                          baseline=baseline, verbose=False,
                                          end_time=t_max[i], seed=seed + i)
            hawkes.simulate()
            self.hawkes += [hawkes]
            if self.grid_time:
                tmp = hawkes.timestamps[0]
                if len(tmp) > 10:
                    tmp = np.sort(
                        np.random.choice(tmp, size=10,
                                         replace=False))
                if t_max[i] not in tmp:
                    tmp = np.append(tmp, t_max[i])

                times_i = [tmp] * n_long_features
            else:
                times_i = hawkes.timestamps
                for l in range(n_long_features):
                    if len(times_i[l]) > 10:
                        times_i[l] = np.sort(
                            np.random.choice(times_i[l], size=10,
                                             replace=False))
                    if t_max[i] not in times_i[l]:
                        times_i[l] = np.append(times_i[l], t_max[i])
            y_i = []
            for l in range(n_long_features):
                if G[i] == 0:
                    beta_l = beta_0[2 * l:2 * l + 2]
                else:
                    beta_l = beta_1[2 * l:2 * l + 2]

                b_l = b[i, 2 * l:2 * l + 2]
                n_il = len(times_i[l])
                N_il[i, l] = n_il
                U_il = np.c_[np.ones(n_il), times_i[l]]
                eps_il = np.random.normal(0, std_error, n_il)
                y_il = U_il.dot(beta_l) + U_il.dot(b_l) + eps_il
                y_i += [pd.Series(y_il, index=times_i[l])]
                tmp = {"id": [i] * n_il,
                       "time": times_i[l],
                       "kind": ["long_feat_" + str(l)] * n_il,
                       "value": y_il}
                Y_rep = Y_rep.append(pd.DataFrame(tmp),
                                             ignore_index=True)

            Y.loc[i] = y_i

        self.event_times = T_star
        self.long_features = Y
        self.latent_class = G
        self.N_il = N_il

        return X, Y, np.ceil(T), delta, S_k, Y_rep, t_max
>>>>>>> 66a21818
<|MERGE_RESOLUTION|>--- conflicted
+++ resolved
@@ -151,7 +151,6 @@
 		Correlation to use in the Toeplitz covariance matrix for the random
 		effects simulation
 
-<<<<<<< HEAD
 	fixed_effect_mean_low_risk : `tuple`, default=(-.8, .2)
 		Mean vector of the gaussian used to generate the fixed effect parameters
 		for the low risk group
@@ -185,7 +184,7 @@
 	shape : `float`, default=.1
 		Shape parameter of the Gompertz distribution of the baseline
 
-	censoring_factor : `float`, default=2.0
+	censoring_factor : `float`, default=10
 		Level of censoring. Increasing censoring_factor leads to less censored
 		times and conversely.
 
@@ -593,446 +592,4 @@
 		self.latent_class = G
 		self.N_il = N_il
 
-		return X, Y, T, delta, S_k, Y_rep, t_max
-=======
-    fixed_effect_mean_low_risk : `tuple`, default=(-.8, .2)
-        Mean vector of the gaussian used to generate the fixed effect parameters
-        for the low risk group
-
-    fixed_effect_mean_high_risk : `tuple`, default=(1.5, .8)
-        Mean vector of the gaussian used to generate the fixed effect parameters
-        for the high risk group
-
-    corr_fixed_effect : `float`, default=.01
-        Correlation value to use in the diagonal covariance matrix for the
-        fixed effect simulated feature
-
-    std_error : `float`, default=.5
-        Standard deviation for the error term of the longitudinal processes
-
-    decay : `float`, default=3.0
-        Decay of exponential kernels for the multivariate Hawkes processes to
-        generate measurement times
-
-    baseline_hawkes_uniform_bounds : `list`, default=(.1, 1.)
-        Bounds of the uniform distribution used to generate baselines of
-        measurement times intensities
-
-    adjacency_hawkes_uniform_bounds : `list`, default=(.1, .2)
-        Bounds of the uniform distribution used to generate sparse adjacency
-        matrix for measurement times intensities
-
-    scale : `float`, default=.001
-        Scaling parameter of the Gompertz distribution of the baseline
-
-    shape : `float`, default=.1
-        Shape parameter of the Gompertz distribution of the baseline
-
-    censoring_factor : `float`, default=2.0
-        Level of censoring. Increasing censoring_factor leads to less censored
-        times and conversely.
-
-    Attributes
-    ----------
-    time_indep_features : `np.array`, shape=(n_samples, n_time_indep_features)
-        Simulated time-independent features
-
-    long_features :
-        Simulated longitudinal features
-
-    times : `np.ndarray`, shape=(n_samples,)
-        Simulated times of the event of interest
-
-    censoring : `np.ndarray`, shape=(n_samples,)
-        Simulated censoring indicator, where ``censoring[i] == 1``
-        indicates that the time of the i-th individual is a failure
-        time, and where ``censoring[i] == 0`` means that the time of
-        the i-th individual is a censoring time
-
-    latent_class : `np.ndarray`, shape=(n_samples,)
-        Simulated latent classes
-
-    time_indep_coeffs : `np.ndarray`, shape=(n_time_indep_features,)
-        Simulated time-independent coefficient vector
-
-    long_cov : `np.ndarray`, shape=(2*n_long_features, 2*n_long_features)
-        Variance-covariance matrix that accounts for dependence between the
-        different longitudinal outcome. Here r = 2*n_long_features since
-        one choose affine random effects, so all r_l=2
-
-    fixed_effect_coeffs : `list`, [beta_0, beta_1]
-        Simulated fixed effect coefficient vectors per group
-
-    asso_coeffs : `list`, [gamma_0, gamma_1]
-        Simulated association parameters per group
-
-    iotas : `dict`, {1: [iota_01, iota_11], 2: [iota_02, iota_12]}
-        Simulated linear time-varying features per group in the Cox model used
-        to simulate event times
-
-    event_times : `np.ndarray`, shape=(n_samples,)
-            The simulated times of the event of interest
-
-    gird_time : `bool`, defaut=True
-        If `True` we simulate data with the same time measurement for all
-        longitudinal features. Otherwise, we use multivariate Hawkes process to
-         simulate the time measurement for each longitudinal features.
-
-    hawkes : `list` of `tick.hawkes.simulation.simu_hawkes_exp_kernels`
-        Store the multivariate Hawkes processes with exponential kernels
-        used to simulate measurement times for intensities plotting purpose
-
-    Notes
-    -----
-    There is no intercept in this model
-    """
-
-    def __init__(self, verbose: bool = True, seed: int = None,
-                 n_samples: int = 1000, n_time_indep_features: int = 10,
-                 sparsity: float = .7, coeff_val_time_indep: float = 1.,
-                 coeff_val_asso_low_risk: float = .1,
-                 coeff_val_asso_high_risk: float = .1,
-                 cov_corr_time_indep: float = .5,
-                 high_risk_rate: float = .4, gap: float = .5,
-                 n_long_features: int = 10, cov_corr_long: float = .01,
-                 fixed_effect_mean_low_risk: tuple = (-.8, .2),
-                 fixed_effect_mean_high_risk: tuple = (1.5, .8),
-                 corr_fixed_effect: float = .01,
-                 std_error: float = .5, decay: float = 3.,
-                 baseline_hawkes_uniform_bounds: list = (.1, 1.),
-                 adjacency_hawkes_uniform_bounds: list = (.1, .2),
-                 shape: float = .1, scale: float = .001,
-                 censoring_factor: float = 2, grid_time: bool = True):
-        Simulation.__init__(self, seed=seed, verbose=verbose)
-
-        self.n_samples = n_samples
-        self.n_time_indep_features = n_time_indep_features
-        self.sparsity = sparsity
-        self.coeff_val_time_indep = coeff_val_time_indep
-        self.coeff_val_asso_low_risk = coeff_val_asso_low_risk
-        self.coeff_val_asso_high_risk = coeff_val_asso_high_risk
-        self.cov_corr_time_indep = cov_corr_time_indep
-        self.high_risk_rate = high_risk_rate
-        self.gap = gap
-        self.n_long_features = n_long_features
-        self.cov_corr_long = cov_corr_long
-        self.fixed_effect_mean_low_risk = fixed_effect_mean_low_risk
-        self.fixed_effect_mean_high_risk = fixed_effect_mean_high_risk
-        self.corr_fixed_effect = corr_fixed_effect
-        self.std_error = std_error
-        self.decay = decay
-        self.baseline_hawkes_uniform_bounds = baseline_hawkes_uniform_bounds
-        self.adjacency_hawkes_uniform_bounds = adjacency_hawkes_uniform_bounds
-        self.shape = shape
-        self.scale = scale
-        self.censoring_factor = censoring_factor
-        self.grid_time = grid_time
-
-        # Attributes that will be instantiated afterwards
-        self.latent_class = None
-        self.time_indep_coeffs = None
-        self.long_cov = None
-        self.event_times = None
-        self.fixed_effect_coeffs = None
-        self.asso_coeffs = None
-        self.iotas = None
-        self.G = None
-        self.hawkes = []
-
-    @property
-    def sparsity(self):
-        return self._sparsity
-
-    @sparsity.setter
-    def sparsity(self, val):
-        if not 0 <= val <= 1:
-            raise ValueError("``sparsity`` must be in (0, 1)")
-        self._sparsity = val
-
-    @property
-    def high_risk_rate(self):
-        return self._high_risk_rate
-
-    @high_risk_rate.setter
-    def high_risk_rate(self, val):
-        if not 0 <= val <= 1:
-            raise ValueError("``high_risk_rate`` must be in (0, 1)")
-        self._high_risk_rate = val
-
-    @property
-    def scale(self):
-        return self._scale
-
-    @scale.setter
-    def scale(self, val):
-        if val <= 0:
-            raise ValueError("``scale`` must be strictly positive")
-        self._scale = val
-
-    @simulation_method
-    def simulate(self):
-        """Launch simulation of the data
-
-        Returns
-        -------
-        X : `numpy.ndarray`, shape=(n_samples, n_time_indep_features)
-            The simulated time-independent features matrix
-
-        Y : `pandas.DataFrame`, shape=(n_samples, n_long_features)
-            The simulated longitudinal data. Each element of the dataframe is
-            a pandas.Series
-
-        T : `np.ndarray`, shape=(n_samples,)
-            The simulated censored times of the event of interest
-
-        delta : `np.ndarray`, shape=(n_samples,)
-            The simulated censoring indicator
-
-        S_k : `list`
-            Set of nonactive group for 2 classes
-
-        t_max : `np.ndarray`, shape=(n_samples,)
-            The time up to which subject has longitudinal data.
-
-        Y_rep : `pandas.DataFrame`, shape=(n_samples, 4)
-            The longitudinal data in the format to be extracted later in the use
-            of representation feature.
-
-        """
-        seed = self.seed
-        n_samples = self.n_samples
-        n_time_indep_features = self.n_time_indep_features
-        sparsity = self.sparsity
-        coeff_val_time_indep = self.coeff_val_time_indep
-        coeff_val_asso_low_risk = self.coeff_val_asso_low_risk
-        coeff_val_asso_high_risk = self.coeff_val_asso_high_risk
-        cov_corr_time_indep = self.cov_corr_time_indep
-        high_risk_rate = self.high_risk_rate
-        gap = self.gap
-        n_long_features = self.n_long_features
-        cov_corr_long = self.cov_corr_long
-        fixed_effect_mean_low_risk = self.fixed_effect_mean_low_risk
-        fixed_effect_mean_high_risk = self.fixed_effect_mean_high_risk
-        corr_fixed_effect = self.corr_fixed_effect
-        std_error = self.std_error
-        decay = self.decay
-        baseline_hawkes_uniform_bounds = self.baseline_hawkes_uniform_bounds
-        adjacency_hawkes_uniform_bounds = self.adjacency_hawkes_uniform_bounds
-        shape = self.shape
-        scale = self.scale
-        censoring_factor = self.censoring_factor
-
-        # Simulation of time-independent coefficient vector
-        nb_active_time_indep_features = int(n_time_indep_features * sparsity)
-        xi = np.zeros(n_time_indep_features)
-        xi[0:nb_active_time_indep_features] = coeff_val_time_indep
-        self.time_indep_coeffs = xi
-
-        # Simulation of time-independent features
-        X = features_normal_cov_toeplitz(n_samples, n_time_indep_features,
-                                         cov_corr_time_indep, cst=1.)[0]
-        # Add class relative information on the design matrix
-        H = np.random.choice(range(n_samples), replace=False,
-                             size=int(high_risk_rate * n_samples))
-        H_ = np.delete(range(n_samples), H)
-        X[H, :nb_active_time_indep_features] += gap
-        X[H_, :nb_active_time_indep_features] -= gap
-
-        # Normalize time-independent features
-        X = normalize(X)
-        self.time_indep_features = X
-        X_dot_xi = X.dot(xi)
-
-        # Simulation of latent group
-        pi_xi = logistic_grad(X_dot_xi)
-        u = np.random.rand(n_samples)
-        G = (u < pi_xi).astype(int)
-        self.G = G
-
-        # Simulation of the random effects components
-        r_l = 2  # Affine random effects
-        r = r_l * n_long_features
-        b, D = features_normal_cov_toeplitz(n_samples, r, cov_corr_long)
-        self.long_cov = D
-
-        # Simulation of the fixed effect parameters
-        q_l = 2
-        q = q_l * n_long_features  # linear time-varying features, so all q_l=2
-        mean_0 = fixed_effect_mean_low_risk * n_long_features
-        beta_0 = np.random.multivariate_normal(mean_0, np.diag(
-            corr_fixed_effect * np.ones(q)))
-        mean_1 = fixed_effect_mean_high_risk * n_long_features
-        beta_1 = np.random.multivariate_normal(mean_1, np.diag(
-            corr_fixed_effect * np.ones(q)))
-
-        # Simulation of the fixed effect and association parameters
-        nb_asso_param = 3
-        nb_asso_features = n_long_features * nb_asso_param
-
-        def simu_sparse_params():
-
-            K = 2
-            nb_nonactive_group = n_long_features - int(sparsity * n_long_features)
-
-            gamma = []
-            S_k = []
-            coeff_val_asso = [coeff_val_asso_low_risk, coeff_val_asso_high_risk]
-            active_beta_idx = [[], []]
-            active_rdn_effect_idx = [[], []]
-            for k in range(K):
-                # set of nonactive group
-                S_k.append(np.random.choice(n_long_features, nb_nonactive_group,
-                                                      replace=False))
-                gamma_k = np.zeros(nb_asso_features)
-                for l in range(n_long_features):
-                    if l not in S_k[k]:
-                        active_beta_idx[k] += [1] * q_l
-                        active_rdn_effect_idx[k] += [1] * r_l
-                        start_idx = nb_asso_param * l
-                        stop_idx = nb_asso_param * (l + 1)
-                        gamma_k[start_idx : stop_idx] = coeff_val_asso[k]
-                    else:
-                        active_beta_idx[k] += [0] * q_l
-                        active_rdn_effect_idx[k] += [0] * r_l
-                gamma.append(gamma_k)
-            return gamma, S_k, np.array(active_beta_idx), np.array(active_rdn_effect_idx)
-        [gamma_0, gamma_1], S_k, active_beta_idx, active_rdn_effect_idx = \
-            simu_sparse_params()
-        beta_0 = beta_0 * active_beta_idx[0]
-        beta_1 = beta_1 * active_beta_idx[1]
-        self.fixed_effect_coeffs = [beta_0.reshape(-1, 1),
-                                    beta_1.reshape(-1, 1)]
-        b[G == 0] = b[G == 0] * active_rdn_effect_idx[0]
-        b[G == 1] = b[G == 1] * active_rdn_effect_idx[1]
-        self.asso_coeffs = [gamma_0, gamma_1]
-        self.fixed_effect_coeffs = [beta_0.reshape(-1, 1), beta_1.reshape(-1, 1)]
-
-        # Simulation of true times
-        idx_2 = np.arange(0, r_l * n_long_features, r_l)
-        idx_3 = np.arange(0, r_l * n_long_features, r_l) + 1
-        idx_4 = np.arange(0, nb_asso_features, 3)
-        idx_12 = np.concatenate(((idx_4 + 1), (idx_4 + 2)))
-        idx_12.sort()
-
-        iota_01 = (beta_0[idx_2] + b[G == 0][:, idx_2]).dot(
-            gamma_0[idx_4]) + X[G == 0].dot(.1 * xi)
-        iota_01 += b[G == 0].dot(gamma_0[idx_12])
-        iota_02 = (beta_0[idx_3] + b[G == 0][:, idx_3]).dot(
-            gamma_0[idx_4])
-        iota_11 = (beta_1[idx_2] + b[G == 1][:, idx_2]).dot(
-            gamma_1[idx_4]) + X[G == 1].dot(.1 * xi)
-        iota_11 += b[G == 1].dot(gamma_1[idx_12])
-        iota_12 = (beta_1[idx_3] + b[G == 1][:, idx_3]).dot(
-            gamma_1[idx_4])
-        self.iotas = {1: [iota_01, iota_11], 2: [iota_02, iota_12]}
-
-        T_star = np.zeros(n_samples)
-        n_samples_class_1 = np.sum(G)
-        n_samples_class_0 = n_samples - n_samples_class_1
-        u_0 = np.random.rand(n_samples_class_0)
-        u_1 = np.random.rand(n_samples_class_1)
-
-        tmp = iota_02 + shape
-        T_star[G == 0] = np.log(1 - tmp * np.log(u_0) /
-                                (scale * shape * np.exp(iota_01))) / tmp
-        tmp = iota_12 + shape
-        T_star[G == 1] = np.log(1 - tmp * np.log(u_1) /
-                                (scale * shape * np.exp(iota_11))) / tmp
-
-        m = T_star.mean()
-        # Simulation of the censoring
-        C = np.random.exponential(scale=censoring_factor * m, size=n_samples)
-        # Observed censored time
-        T = np.minimum(T_star, C)
-        self.times = T
-        # Censoring indicator: 1 if it is a time of failure, 0 if censoring
-        delta = (T_star <= C).astype(np.ushort)
-        self.censoring = delta
-
-        # Simulation of the time up to which one has longitudinal data
-        t_max = np.multiply(T, 1 - beta.rvs(2, 5, size=n_samples))
-        N_il = np.zeros((n_samples, n_long_features))
-        Y_rep = pd.DataFrame(columns=["id", "time", "kind", "value"])
-        Y = pd.DataFrame(columns=['long_feature_%s' % (l + 1)
-                                  for l in range(n_long_features)])
-        # TODO : delete N_il after tests
-        if self.grid_time:
-            # Simulation of the measurement times of the
-            # longitudinal processes using univarite Hawkes
-            decays = decay
-            a_, b_ = adjacency_hawkes_uniform_bounds
-            adjacency = uniform(a_, b_).rvs((1, 1))
-            a_, b_ = baseline_hawkes_uniform_bounds
-            baseline = uniform(a_, b_).rvs(1, random_state=seed)
-
-        else:
-            # Simulation of the measurement times of the longitudinal
-            # processes using multivariate Hawkes
-            decays = decay * np.ones((n_long_features, n_long_features))
-            a_, b_ = adjacency_hawkes_uniform_bounds
-            rvs_adjacency = uniform(a_, b_).rvs
-            adjacency = random(n_long_features, n_long_features,
-                               density=0.3,
-                               data_rvs=rvs_adjacency,
-                               random_state=seed).todense()
-            np.fill_diagonal(adjacency, rvs_adjacency(size=n_long_features))
-            a_, b_ = baseline_hawkes_uniform_bounds
-            baseline = uniform(a_, b_).rvs(size=n_long_features,
-                                           random_state=seed)
-
-        for i in range(n_samples):
-            hawkes = SimuHawkesExpKernels(adjacency=adjacency,
-                                          decays=decays,
-                                          baseline=baseline, verbose=False,
-                                          end_time=t_max[i], seed=seed + i)
-            hawkes.simulate()
-            self.hawkes += [hawkes]
-            if self.grid_time:
-                tmp = hawkes.timestamps[0]
-                if len(tmp) > 10:
-                    tmp = np.sort(
-                        np.random.choice(tmp, size=10,
-                                         replace=False))
-                if t_max[i] not in tmp:
-                    tmp = np.append(tmp, t_max[i])
-
-                times_i = [tmp] * n_long_features
-            else:
-                times_i = hawkes.timestamps
-                for l in range(n_long_features):
-                    if len(times_i[l]) > 10:
-                        times_i[l] = np.sort(
-                            np.random.choice(times_i[l], size=10,
-                                             replace=False))
-                    if t_max[i] not in times_i[l]:
-                        times_i[l] = np.append(times_i[l], t_max[i])
-            y_i = []
-            for l in range(n_long_features):
-                if G[i] == 0:
-                    beta_l = beta_0[2 * l:2 * l + 2]
-                else:
-                    beta_l = beta_1[2 * l:2 * l + 2]
-
-                b_l = b[i, 2 * l:2 * l + 2]
-                n_il = len(times_i[l])
-                N_il[i, l] = n_il
-                U_il = np.c_[np.ones(n_il), times_i[l]]
-                eps_il = np.random.normal(0, std_error, n_il)
-                y_il = U_il.dot(beta_l) + U_il.dot(b_l) + eps_il
-                y_i += [pd.Series(y_il, index=times_i[l])]
-                tmp = {"id": [i] * n_il,
-                       "time": times_i[l],
-                       "kind": ["long_feat_" + str(l)] * n_il,
-                       "value": y_il}
-                Y_rep = Y_rep.append(pd.DataFrame(tmp),
-                                             ignore_index=True)
-
-            Y.loc[i] = y_i
-
-        self.event_times = T_star
-        self.long_features = Y
-        self.latent_class = G
-        self.N_il = N_il
-
-        return X, Y, np.ceil(T), delta, S_k, Y_rep, t_max
->>>>>>> 66a21818
+		return X, Y, T, delta, S_k, Y_rep, t_max