--- conflicted
+++ resolved
@@ -3,15 +3,9 @@
 import numpy as np
 
 
-<<<<<<< HEAD
 def initialize_asso_params(X, T, delta):
     """Initialize the time-independent association parameters and baseline
     hazard using a standard Cox model
-=======
-def initialize_asso_params(self, X, T, delta):
-    """Initialize the time-independent associated parameters and baseline
-    Hazard by standard Cox model
->>>>>>> d92ac3ca
 
     Parameters
     ----------
@@ -32,13 +26,9 @@
     baseline_hazard : `np.ndarray`, shape=(n_samples,)
         The baseline hazard function evaluated at each censored time
     """
-<<<<<<< HEAD
-    X_columns = ['X' + str(j + 1) for j in range(X.shape[1])]
-=======
     n_time_indep_features = X.shape[1]
     X_columns = ['X' + str(j + 1) for j in range(n_time_indep_features)]
     survival_labels = ['T', 'delta']
->>>>>>> d92ac3ca
     data = pd.DataFrame(data=np.hstack((X, T.reshape(-1, 1))),
                         columns=X_columns + survival_labels)
 
@@ -46,6 +36,9 @@
     cox.fit(data, duration_col='T', event_col='delta')
 
     gamma_0 = cox.params_.values
-    baseline_hazard = cox.baseline_hazard_ / np.exp(gamma_0.dot(data[X_columns].mean()))
+    baseline_hazard = cox.baseline_hazard_
+    # since the baseline hazard returned is the hazard function when all
+    # covariates are set to their mean
+    baseline_hazard /= np.exp(gamma_0.dot(data[X_columns].mean()))
 
     return gamma_0, baseline_hazard