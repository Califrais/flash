--- conflicted
+++ resolved
@@ -196,9 +196,6 @@
         beta_1 : `np.ndarray`, shape=(q,)
             Fixed effect parameters for high-risk group
 
-        broadcast : `boolean`, default=True
-            Indicate to expand the dimension of g2 or not
-
         Returns
         -------
         g2 : `np.ndarray`, shape=(K, J, N_MC)
@@ -216,12 +213,8 @@
         g2 = g2.swapaxes(0, 1).T
         return g2
 
-<<<<<<< HEAD
-    def _get_g3_4_9(self, S, beta_0, beta_1):
-=======
     def g3(self, S, beta_0, beta_1):
->>>>>>> 08e0f1ba
-        """Computes g3, g4, g9
+        """Computes g3
 
         Parameters
         ----------
@@ -236,205 +229,14 @@
         """
         n_samples, n_long_features = self.n_samples, self.n_long_features
         U_list, V_list, y_list, N_list = self.extracted_features[0]
-        theta, K, N_MC = self.theta, self.K, S.shape[0]
-        phi = theta["phi"]
+        K, N_MC = self.K, S.shape[0]
         beta_stack = np.hstack((beta_0, beta_1))
-<<<<<<< HEAD
-        g3, g4, g9 = [], [], np.zeros(shape=(n_samples, K, N_MC))
-=======
         g3 = []
->>>>>>> 08e0f1ba
         for i in range(n_samples):
             U_i, V_i, y_i, n_i = U_list[i], V_list[i], y_list[i], N_list[i]
             M_iS = U_i.dot(beta_stack).T.reshape(K, -1, 1) + V_i.dot(S.T)
-            Phi_i = [[1 / phi[l, 0]] * n_i[l] for l in range(n_long_features)]
-            Phi_i = np.concatenate(Phi_i).reshape(-1, 1)
             g3.append(M_iS)
-<<<<<<< HEAD
-            g4.append(.5 * (M_iS ** 2) * Phi_i)
-            g9[i] = np.sum(g3[i] * y_i * Phi_i - g4[i], axis=1)
-        g9 = np.broadcast_to(g9[..., None], g9.shape + (2,)).swapaxes(1, -1)
-        self.g3_, self.g4_, self.g9_ = g3, g4, g9
-
-    def g3(self, S, beta_0, beta_1):
-        """Computes g3
-
-        Parameters
-        ----------
-        S : `np.ndarray`, shape=(N_MC, r)
-                Set of constructed Monte Carlo samples
-
-        beta_0 : `np.ndarray`, shape=(q,)
-            Fixed effect parameters for low-risk group
-
-        beta_1 : `np.ndarray`, shape=(q,)
-            Fixed effect parameters for high-risk group
-
-        Returns
-        -------
-        g3 : `list` of n_samples `np.array`s with shape=(K, n_i, N_MC)
-            The values of g3 function
-        """
-        if self.g3_ is None:
-            self._get_g3_4_9(S, beta_0, beta_1)
-        return self.g3_
-
-    def g5(self, S, beta_0, beta_1, broadcast=True):
-        """Computes g5
-
-        Parameters
-        ----------
-        S : `np.ndarray`, shape=(N_MC, r)
-            Set of constructed Monte Carlo samples
-
-        beta_0 : `np.ndarray`, shape=(q,)
-            Fixed effect parameters for low-risk group
-
-        beta_1 : `np.ndarray`, shape=(q,)
-            Fixed effect parameters for high-risk group
-
-        broadcast : `boolean`, default=True
-            Indicate to expand the dimension of g1 or not
-
-        Returns
-        -------
-        g5 : `np.ndarray`, shape=(K, N_MC, J, n_long_features, A*r_l)
-                        or (n_samples, K, N_MC, n_long_features, A*r_l, K)
-            The values of g5 function
-        """
-        g5 = get_asso_func(self.T_u, S, beta_0, beta_1, self.asso_functions,
-                           self.n_long_features, self.fixed_effect_time_order,
-                           derivative=True)
-        if broadcast:
-            g5 = g5.swapaxes(0, 2)
-            g5 = np.sum(np.broadcast_to(g5, (self.n_samples,) + g5.shape).T *
-                        (self.ind_1 * 1).T, axis=-2).T
-            g5 = np.broadcast_to(g5[..., None], g5.shape + (2,))
-            g5 = g5.swapaxes(2, 5).swapaxes(1, 2)
-        return g5
-
-    def g6(self, S, gamma_0, beta_0, gamma_1, beta_1):
-        """Computes g6
-
-        Parameters
-        ----------
-        S : `np.ndarray`, shape=(N_MC, r)
-            Set of constructed Monte Carlo samples
-
-        gamma_0 : `np.ndarray`, shape=(L * nb_asso_param + p,)
-            Association parameters for low-risk group
-
-        beta_0 : `np.ndarray`, shape=(q,)
-            Fixed effect parameters for low-risk group
-
-        gamma_1 : `np.ndarray`, shape=(L * nb_asso_param + p,)
-            Association parameters for high-risk group
-
-        beta_1 : `np.ndarray`, shape=(q,)
-            Fixed effect parameters for high-risk group
-
-        Returns
-        -------
-        g6 : `np.ndarray`, shape=(n_samples, K, N_MC, J, n_long_features, A*r_l)
-            The values of g6 function
-        """
-        n_samples = self.n_samples
-        g1 = self.g1(S, gamma_0, beta_0, gamma_1, beta_1, False)
-        g5 = self.g5(S, beta_0, beta_1, False)
-        g5 = np.broadcast_to(g5, (n_samples,) + g5.shape)
-        g6 = (g1.T * g5.T).T
-        g6 = np.broadcast_to(g6[..., None], g6.shape + (2,)).swapaxes(1, -1)
-        return g6
-
-    def g7(self, S, beta_0, beta_1, broadcast=True):
-        """Computes g7
-
-        Parameters
-        ----------
-        S : `np.ndarray`, shape=(N_MC, r)
-            Set of constructed Monte Carlo samples
-
-        beta_0 : `np.ndarray`, shape=(q,)
-            Fixed effect parameters for low-risk group
-
-        beta_1 : `np.ndarray`, shape=(q,)
-            Fixed effect parameters for high-risk group
-
-        broadcast : `boolean`, default=True
-            Indicate to expand the dimension of g1 or not
-
-        Returns
-        -------
-        g7 : `np.ndarray`, shape=(n_samples, K, N_MC, J, dim, K)
-            The values of g7 function
-        """
-        T_u, theta, K = self.T_u, self.theta, self.K
-        N_MC, J = S.shape[0], self.J
-        asso_func, L = self.asso_functions, self.n_long_features
-        alpha = self.fixed_effect_time_order
-        g7 = get_asso_func(T_u, S, beta_0, beta_1, asso_func, L, alpha)
-        g7 = g7.swapaxes(1, 2).reshape(K, N_MC, J, -1)
-        if broadcast:
-            g7 = np.broadcast_to(g7, (self.n_samples,) + g7.shape)
-            g7 = np.broadcast_to(g7[..., None], g7.shape + (2,)).swapaxes(1, -1)
-        return g7
-
-    def g8(self, S, gamma_0, beta_0, gamma_1, beta_1):
-        """Computes g8
-
-        Parameters
-        ----------
-        S : `np.ndarray`, shape=(N_MC, r)
-            Set of constructed Monte Carlo samples
-
-        gamma_0 : `np.ndarray`, shape=(L * nb_asso_param + p,)
-            Association parameters for low-risk group
-
-        beta_0 : `np.ndarray`, shape=(q,)
-            Fixed effect parameters for low-risk group
-
-        gamma_1 : `np.ndarray`, shape=(L * nb_asso_param + p,)
-            Association parameters for high-risk group
-
-        beta_1 : `np.ndarray`, shape=(q,)
-            Fixed effect parameters for high-risk group
-
-        Returns
-        -------
-        g8 : `np.ndarray`, shape=(n_samples, K, N_MC, J, dim, K)
-            The values of g8 function
-        """
-        g7 = self.g7(S, beta_0, beta_1, False)
-        g1 = self.g1(S, gamma_0, beta_0, gamma_1, beta_1, False)
-        g8 = g1[..., np.newaxis] * g7
-        g8 = np.broadcast_to(g8[..., None], g8.shape + (2,)).swapaxes(1, -1)
-        return g8
-
-    def g9(self, S, beta_0, beta_1):
-        """Computes g9
-
-        Parameters
-        ----------
-        S : `np.ndarray`, shape=(N_MC, r)
-            Set of constructed Monte Carlo samples
-
-        beta_0 : `np.ndarray`, shape=(q,)
-            Fixed effect parameters for low-risk group
-
-        beta_1 : `np.ndarray`, shape=(q,)
-            Fixed effect parameters for high-risk group
-
-        Returns
-        -------
-        g9 : `np.ndarray`, shape=(n_samples, K, N_MC, K)
-            The values of g9 function
-        """
-        if self.g9_ is None:
-            self._get_g3_4_9(S, beta_0, beta_1)
-        return self.g9_
-=======
         return g3
->>>>>>> 08e0f1ba
 
     @staticmethod
     def Lambda_g(g, f):
