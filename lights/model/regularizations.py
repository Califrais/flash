# -*- coding: utf-8 -*-
# Author: Simon Bussy <simon.bussy@gmail.com>

import numpy as np
from lights.base.base import get_vect_from_ext, get_xi_from_xi_ext, clean_xi_ext


class Penalties:
    """A class to define the required penalties of the lights model

    Parameters
    ----------
    fit_intercept : `bool`
        If `True`, include an intercept in the model for the time independent
        features

    l_pen : `float`, default=0
        Level of penalization for the ElasticNet and the Sparse Group l1

    eta_elastic_net: `float`, default=0.1
        The ElasticNet mixing parameter, with 0 <= eta_elastic_net <= 1.
        For eta_elastic_net = 0 this is ridge (L2) regularization
        For eta_elastic_net = 1 this is lasso (L1) regularization
        For 0 < eta_elastic_net < 1, the regularization is a linear combination
        of L1 and L2

    eta_sp_gp_l1: `float`, default=0.1
        The Sparse Group l1 mixing parameter, with 0 <= eta_sp_gp_l1 <= 1
    """
    def __init__(self, fit_intercept, l_pen, eta_elastic_net, eta_sp_gp_l1):
        self.fit_intercept = fit_intercept
        self.l_pen = l_pen
        self.eta_elastic_net = eta_elastic_net
        self.eta_sp_gp_l1 = eta_sp_gp_l1

    @property
    def l_pen(self):
        return self._l_pen

    @l_pen.setter
    def l_pen(self, val):
        if not val >= 0:
            raise ValueError("``l_pen`` must be non negative")
        self._l_pen = val

    @property
    def eta_elastic_net(self):
        return self._eta_elastic_net

    @eta_elastic_net.setter
    def eta_elastic_net(self, val):
        if not 0 <= val <= 1:
            raise ValueError("``eta_elastic_net`` must be in (0, 1)")
        self._eta_elastic_net = val

    @property
    def eta_sp_gp_l1(self):
        return self._eta_sp_gp_l1

    @eta_sp_gp_l1.setter
    def eta_sp_gp_l1(self, val):
        if not 0 <= val <= 1:
            raise ValueError("``eta_sp_gp_l1`` must be in (0, 1)")
        self._eta_sp_gp_l1 = val

    def elastic_net(self, xi_ext):
        """Computes the elasticNet penalization of vector xi

        Parameters
        ----------
        xi_ext: `np.ndarray`, shape=(2*n_time_indep_features,)
            The time-independent coefficient vector decomposed on positive and
            negative parts

        Returns
        -------
        output : `float`
            The value of the elasticNet penalization part of vector xi
        """
        fit_intercept = self.fit_intercept
        l_pen, eta, = self.l_pen, self.eta_elastic_net
        _, xi = get_xi_from_xi_ext(xi_ext, fit_intercept)
        xi_ext = clean_xi_ext(xi_ext, fit_intercept)
        return l_pen * ((1. - eta) * xi_ext.sum() +
                        0.5 * eta * np.linalg.norm(xi) ** 2)

    def grad_elastic_net(self, xi):
        """Computes the gradient of the elasticNet penalization of vector xi

        Parameters
        ----------
        xi : `np.ndarray`, shape=(n_time_indep_features,)
            The time-independent coefficient vector

        Returns
        -------
        output : `float`
            The gradient of the elasticNet penalization part of vector xi
        """
        l_pen, eta = self.l_pen, self.eta_elastic_net
        n_time_indep_features = xi.shape[0]
        grad = np.zeros(2 * n_time_indep_features)
        # Gradient of lasso penalization
        grad += l_pen * (1 - eta)
        # Gradient of ridge penalization
        grad_pos = (l_pen * eta) * xi
        grad[:n_time_indep_features] += grad_pos
        grad[n_time_indep_features:] -= grad_pos
        return grad

    def lasso(self, v):
        """Computes the l1 penalization of vector v

        Parameters
        ----------
        v: `np.ndarray`
            A coefficient vector

        Returns
        -------
        output : `np.array`
            The value of the l1 penalization of vector v
        """
        l_pen, eta = self.l_pen, self.eta_sp_gp_l1
        return l_pen * (1. - eta) * abs(v).sum()

    def grad_lasso(self, v):
        """Computes the gradient of the l1 penalization of a vector v

        Parameters
        ----------
        v : `np.ndarray`
            A coefficient vector

        Returns
        -------
        output : `np.array`
            The gradient of the l1 penalization of vector v
        """
        l_pen, eta = self.l_pen, self.eta_sp_gp_l1
        dim = len(v)
        grad = np.zeros(2 * dim)
        # Gradient of lasso penalization
        grad += l_pen * (1 - eta)
        return grad

    def sparse_group_l1(self, v, n_long_features):
        """Computes the sparse group l1 penalization of vector v

        Parameters
        ----------
<<<<<<< HEAD
        v_ext: `np.ndarray`
            A vector decomposed on positive and negative parts
=======
        v: `np.ndarray`
            A coefficient vector
>>>>>>> 12826a32

        Returns
        -------
        output : `np.array`
            The value of the sparse group l1 penalization of vector v
        """
        l_pen, eta = self.l_pen, self.eta_sp_gp_l1
        tmp = np.array([np.linalg.norm(v_l) for v_l in np.array_split(v, n_long_features)]).sum()
        return l_pen * ((1. - eta) * abs(v).sum() + eta * tmp)

    def grad_sparse_group_l1(self, v, n_long_features):
<<<<<<< HEAD
        """Computes the gradient of the sparse group l1 penalization of a
        vector v
=======
        """Computes the gradient of the sparse group l1 penalization of a vector v
>>>>>>> 12826a32

        Parameters
        ----------
        v : `np.ndarray`
            A coefficient vector

        n_long_features : `int`
            Number of longitudinal features

        Returns
        -------
        output : `np.array`
            The gradient of the sparse group l1 penalization of vector v
        """
        l_pen, eta = self.l_pen, self.eta_sp_gp_l1
        dim = len(v)
        grad = np.zeros(2 * dim)
        # Gradient of lasso penalization
        grad += l_pen * (1 - eta)
        # Gradient of sparse group l1 penalization
        tmp = np.array(
            [np.repeat(np.linalg.norm(v_l), dim // n_long_features)
             for v_l in np.array_split(v, n_long_features)]).flatten()
        grad_pos = (l_pen * eta) * v / tmp
        grad[:dim] += grad_pos
        grad[dim:] -= grad_pos
        return grad<|MERGE_RESOLUTION|>--- conflicted
+++ resolved
@@ -63,53 +63,8 @@
             raise ValueError("``eta_sp_gp_l1`` must be in (0, 1)")
         self._eta_sp_gp_l1 = val
 
-    def elastic_net(self, xi_ext):
-        """Computes the elasticNet penalization of vector xi
-
-        Parameters
-        ----------
-        xi_ext: `np.ndarray`, shape=(2*n_time_indep_features,)
-            The time-independent coefficient vector decomposed on positive and
-            negative parts
-
-        Returns
-        -------
-        output : `float`
-            The value of the elasticNet penalization part of vector xi
-        """
-        fit_intercept = self.fit_intercept
-        l_pen, eta, = self.l_pen, self.eta_elastic_net
-        _, xi = get_xi_from_xi_ext(xi_ext, fit_intercept)
-        xi_ext = clean_xi_ext(xi_ext, fit_intercept)
-        return l_pen * ((1. - eta) * xi_ext.sum() +
-                        0.5 * eta * np.linalg.norm(xi) ** 2)
-
-    def grad_elastic_net(self, xi):
-        """Computes the gradient of the elasticNet penalization of vector xi
-
-        Parameters
-        ----------
-        xi : `np.ndarray`, shape=(n_time_indep_features,)
-            The time-independent coefficient vector
-
-        Returns
-        -------
-        output : `float`
-            The gradient of the elasticNet penalization part of vector xi
-        """
-        l_pen, eta = self.l_pen, self.eta_elastic_net
-        n_time_indep_features = xi.shape[0]
-        grad = np.zeros(2 * n_time_indep_features)
-        # Gradient of lasso penalization
-        grad += l_pen * (1 - eta)
-        # Gradient of ridge penalization
-        grad_pos = (l_pen * eta) * xi
-        grad[:n_time_indep_features] += grad_pos
-        grad[n_time_indep_features:] -= grad_pos
-        return grad
-
-    def lasso(self, v):
-        """Computes the l1 penalization of vector v
+    def elastic_net(self, v):
+        """Computes the elasticNet penalization of vector v
 
         Parameters
         ----------
@@ -118,14 +73,15 @@
 
         Returns
         -------
-        output : `np.array`
-            The value of the l1 penalization of vector v
+        output : `float`
+            The value of the elasticNet penalization part of vector v
         """
-        l_pen, eta = self.l_pen, self.eta_sp_gp_l1
-        return l_pen * (1. - eta) * abs(v).sum()
+        l_pen, eta, = self.l_pen, self.eta_elastic_net
+        return l_pen * ((1. - eta) * abs(v).sum() +
+                        .5 * eta * np.linalg.norm(v) ** 2)
 
-    def grad_lasso(self, v):
-        """Computes the gradient of the l1 penalization of a vector v
+    def grad_elastic_net(self, v):
+        """Computes the gradient of the elasticNet penalization of a vector v
 
         Parameters
         ----------
@@ -134,14 +90,18 @@
 
         Returns
         -------
-        output : `np.array`
-            The gradient of the l1 penalization of vector v
+        output : `float`
+            The gradient of the elasticNet penalization part of vector v
         """
-        l_pen, eta = self.l_pen, self.eta_sp_gp_l1
-        dim = len(v)
+        l_pen, eta = self.l_pen, self.eta_elastic_net
+        dim = v.shape[0]
         grad = np.zeros(2 * dim)
         # Gradient of lasso penalization
         grad += l_pen * (1 - eta)
+        # Gradient of ridge penalization
+        grad_pos = l_pen * eta * v
+        grad[:dim] += grad_pos
+        grad[dim:] -= grad_pos
         return grad
 
     def sparse_group_l1(self, v, n_long_features):
@@ -149,13 +109,11 @@
 
         Parameters
         ----------
-<<<<<<< HEAD
-        v_ext: `np.ndarray`
-            A vector decomposed on positive and negative parts
-=======
         v: `np.ndarray`
             A coefficient vector
->>>>>>> 12826a32
+
+        n_long_features : `int`
+            Number of longitudinal features
 
         Returns
         -------
@@ -163,16 +121,13 @@
             The value of the sparse group l1 penalization of vector v
         """
         l_pen, eta = self.l_pen, self.eta_sp_gp_l1
-        tmp = np.array([np.linalg.norm(v_l) for v_l in np.array_split(v, n_long_features)]).sum()
+        tmp = np.array([np.linalg.norm(v_l)
+                        for v_l in np.array_split(v, n_long_features)]).sum()
         return l_pen * ((1. - eta) * abs(v).sum() + eta * tmp)
 
     def grad_sparse_group_l1(self, v, n_long_features):
-<<<<<<< HEAD
         """Computes the gradient of the sparse group l1 penalization of a
         vector v
-=======
-        """Computes the gradient of the sparse group l1 penalization of a vector v
->>>>>>> 12826a32
 
         Parameters
         ----------
